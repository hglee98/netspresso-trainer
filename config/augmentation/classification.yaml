--- conflicted
+++ resolved
@@ -1,16 +1,8 @@
 augmentation:
-<<<<<<< HEAD
-  img_size: &img_size 256
-  train:
-    - 
-      name: randomresizedcrop
-      size: *img_size
-=======
   train:
     - 
       name: randomresizedcrop
       size: 256
->>>>>>> e5fe8b1a
       scale: [0.08, 1.0]
       ratio: [0.75, 1.33]
       interpolation: bilinear
@@ -25,11 +17,7 @@
   inference:
     - 
       name: resize
-<<<<<<< HEAD
-      size: [*img_size, *img_size]
-=======
       size: [256, 256]
->>>>>>> e5fe8b1a
       interpolation: bilinear
       max_size: ~
       resize_criteria: ~