--- conflicted
+++ resolved
@@ -1,10 +1,5 @@
 environment: 
   seed: 1
-<<<<<<< HEAD
-  num_workers: 4 
-  gpus: 0
-=======
   num_workers: 4
   gpus: 0
-  batch_size: 8 # Batch size per gpu
->>>>>>> e5fe8b1a
+  batch_size: 8 # Batch size per gpu