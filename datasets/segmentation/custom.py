import os
from pathlib import Path
import logging
import json

import cv2
import PIL.Image as Image
import numpy as np
import torch

from datasets.base import BaseCustomDataset
from datasets.segmentation.transforms import generate_edge

_logger = logging.getLogger(__name__)
_ERROR_RETRY = 50

ID2LABEL_FILENAME = "id2label.json"


def exist_name(candidate, folder_iterable):
    try:
        return list(filter(lambda x: candidate[0] in x, folder_iterable))[0]
    except:
        return list(filter(lambda x: candidate[1] in x, folder_iterable))[0]


def read_json(json_path):
    with open(json_path, 'r') as f:
        data = json.load(f)
    return data


class SegmentationCustomDataset(BaseCustomDataset):

    def __init__(
            self,
            args,
            root,
            split,
            transform=None,
            target_transform=None,
            load_bytes=False,
    ):
        super(SegmentationCustomDataset, self).__init__(
            args,
            root,
            split
        )

        if self._split in ['train', 'training', 'val', 'valid', 'test']:  # for training and test (= evaluation) phase
            image_dir = Path(self._root) / 'image'
            annotation_dir = Path(self._root) / 'mask'
            if not annotation_dir.exists():
                annotation_dir = Path(self._root) / 'annotation'
            self.image_dir = image_dir / self._split
            self.annotation_dir = annotation_dir / self._split

            self.id2label = read_json(Path(self._root) / ID2LABEL_FILENAME)

            self.img_name = list(sorted([path for path in self.image_dir.iterdir()]))
            self.ann_name = list(sorted([path for path in self.annotation_dir.iterdir()]))

            assert len(self.img_name) == len(self.ann_name), "There must be as many images as there are segmentation maps"

        else:  # self._split in ['infer', 'inference']

            try:  # a folder with multiple images
                self.img_name = list(sorted([path for path in Path(self.data_dir).iterdir()]))
            except:  # single image
                raise AssertionError
                # TODO: check the case for single image
                self.file_name = [self.data_dir.split('/')[-1]]
                self.img_name = [self.data_dir]

        self.transform = transform
        self.target_transform = target_transform
        self._consecutive_errors = 0
        self.load_bytes = load_bytes

    def __len__(self):
        return len(self.img_name)

    @ property
    def num_classes(self):
        return len(self.id2label)

    def __getitem__(self, index):
        img_path = self.img_name[index]
        ann_path = self.ann_name[index]
        img = np.array(Image.open(str(img_path)).convert('RGB'))

        org_img = img.copy()

        h, w = img.shape[:2]

        if self._split in ['infer', 'inference']:
            out = self.transform(self.args.augment, (h, w), label, use_prefetcher=True)(image=img)
            return {'pixel_values': out['image'], 'name': img_path.name, 'org_img': org_img, 'org_shape': (h, w)}
        
        outputs = {}

        label = np.array(Image.open(str(ann_path)).convert('L'))
        if self.args.train.architecture.full == 'pidnet':
            edge = generate_edge(label)
            out = self.transform(self.args.augment, (h, w), label, use_prefetcher=True)(image=img, mask=label, edge=edge)
<<<<<<< HEAD
            outputs.update({'pixel_values': out['image'], 'labels': out['mask'], 'edges': out['edge'], 'name': img_path.name})
        else:
            out = self.transform(self.args.augment, (h, w), label, use_prefetcher=True)(image=img, mask=label)
            outputs.update({'pixel_values': out['image'], 'labels': out['mask'], 'name': img_path.name})
=======
        else:
            out = self.transform(self.args.augment, (h, w), label, use_prefetcher=True)(image=img, mask=label)

        outputs = {'pixel_values': out['image'], 'labels': out['mask'], 'edges': out['edge'], 'name': img_path.name}
>>>>>>> f64207d8

        if self._split in ['train', 'training']:
            return outputs

        assert self._split in ['val', 'valid', 'test']
        outputs.update({'org_img': org_img, 'org_shape': (h, w)})
        return outputs<|MERGE_RESOLUTION|>--- conflicted
+++ resolved
@@ -103,17 +103,11 @@
         if self.args.train.architecture.full == 'pidnet':
             edge = generate_edge(label)
             out = self.transform(self.args.augment, (h, w), label, use_prefetcher=True)(image=img, mask=label, edge=edge)
-<<<<<<< HEAD
             outputs.update({'pixel_values': out['image'], 'labels': out['mask'], 'edges': out['edge'], 'name': img_path.name})
         else:
             out = self.transform(self.args.augment, (h, w), label, use_prefetcher=True)(image=img, mask=label)
             outputs.update({'pixel_values': out['image'], 'labels': out['mask'], 'name': img_path.name})
-=======
-        else:
-            out = self.transform(self.args.augment, (h, w), label, use_prefetcher=True)(image=img, mask=label)
 
-        outputs = {'pixel_values': out['image'], 'labels': out['mask'], 'edges': out['edge'], 'name': img_path.name}
->>>>>>> f64207d8
 
         if self._split in ['train', 'training']:
             return outputs
