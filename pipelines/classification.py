import os
from pathlib import Path
from collections import deque

from omegaconf import OmegaConf
import torch
from torch.cuda.amp import autocast

from optimizers.builder import build_optimizer
from schedulers.builder import build_scheduler
from pipelines.base import BasePipeline
from utils.logger import set_logger

logger = set_logger('pipelines', level=os.getenv('LOG_LEVEL', default='INFO'))

MAX_SAMPLE_RESULT = 10
_RECOMMEND_CSV_LOG_PATH = "results.csv"
_RECOMMEND_OUTPUT_DIR = './'
_RECOMMEND_OUTPUT_DIR_NAME = 'exp'


class ClassificationPipeline(BasePipeline):
    def __init__(self, args, task, model_name, model, devices,
                 train_dataloader, eval_dataloader, class_map, **kwargs):
        super(ClassificationPipeline, self).__init__(args, task, model_name, model, devices,
                                                     train_dataloader, eval_dataloader, class_map, **kwargs)
        self.one_epoch_result = deque(maxlen=MAX_SAMPLE_RESULT)

    def set_train(self):

        assert self.model is not None
        self.optimizer = build_optimizer(self.model,
                                         opt=self.args.train.opt,
                                         lr=self.args.train.lr0,
                                         wd=self.args.train.weight_decay,
                                         momentum=self.args.train.momentum)
        sched_args = OmegaConf.create({
            'epochs': self.args.train.epochs,
            'lr_noise': None,
            'sched': 'poly',
            'decay_rate': self.args.train.schd_power,
            'min_lr': 0,  # FIXME: add hyperparameter or approve to follow `self.args.train.lrf`
            'warmup_lr': 0.00001, # self.args.train.lr0
            'warmup_epochs': 5, # self.args.train.warmup_epochs
            'cooldown_epochs': 0,
        })
        self.scheduler, _ = build_scheduler(self.optimizer, sched_args)
        
        output_dir = Path(_RECOMMEND_OUTPUT_DIR) / self.args.train.project / _RECOMMEND_OUTPUT_DIR_NAME
        output_dir.mkdir(exist_ok=True, parents=True)

    def train_step(self, batch):
        self.model.train()
        images, target = batch
        images = images.to(self.devices)
        target = target.to(self.devices)

        self.optimizer.zero_grad()
        with autocast():
            out = self.model(images)
            self.loss(out, target, mode='train')
            self.metric(out['pred'], target, mode='train')

        self.loss.backward()
        self.optimizer.step()
        

        # # TODO: fn(out)
        # fn = lambda x: x
        # self.one_epoch_result.append(self.loss.result('train'))

        if self.args.distributed:
            torch.distributed.barrier()

    def valid_step(self, batch):
        self.model.eval()
        images, target = batch
        images = images.to(self.devices)
        target = target.to(self.devices)

        with autocast():
            out = self.model(images)
            self.loss(out, target, mode='valid')
            self.metric(out['pred'], target, mode='valid')

        # self.one_epoch_result.append(self.loss.result('valid'))

        if self.args.distributed:
<<<<<<< HEAD
            torch.distributed.barrier()
=======
            torch.distributed.barrier()

    def log_result(self, num_epoch, with_valid):
        logging_contents = {
            'epoch': num_epoch,
            'train_loss': self.train_loss,
            'train_accuracy': self.metric.result('train').get('Acc@1').avg,
        }

        if with_valid:
            logging_contents.update({
                'valid_loss': self.valid_loss,
                'valid_accuracy': self.metric.result('valid').get('Acc@1').avg
            })

        self.train_logger.update(logging_contents)
        return logging_contents
>>>>>>> 142b3a4a
<|MERGE_RESOLUTION|>--- conflicted
+++ resolved
@@ -86,24 +86,4 @@
         # self.one_epoch_result.append(self.loss.result('valid'))
 
         if self.args.distributed:
-<<<<<<< HEAD
-            torch.distributed.barrier()
-=======
-            torch.distributed.barrier()
-
-    def log_result(self, num_epoch, with_valid):
-        logging_contents = {
-            'epoch': num_epoch,
-            'train_loss': self.train_loss,
-            'train_accuracy': self.metric.result('train').get('Acc@1').avg,
-        }
-
-        if with_valid:
-            logging_contents.update({
-                'valid_loss': self.valid_loss,
-                'valid_accuracy': self.metric.result('valid').get('Acc@1').avg
-            })
-
-        self.train_logger.update(logging_contents)
-        return logging_contents
->>>>>>> 142b3a4a
+            torch.distributed.barrier()