from typing import Literal

import numpy as np
import PIL.Image as Image

from ..augmentation.transforms import generate_edge, reduce_label
from ..base import BaseHFDataset


class SegmentationHFDataset(BaseHFDataset):

    def __init__(
            self,
            conf_data,
            conf_augmentation,
            model_name,
            idx_to_class,
            split,
            huggingface_dataset,
            transform=None,
            with_label=True,
            **kwargs
    ):
        root = conf_data.metadata.repo
        super(SegmentationHFDataset, self).__init__(
            conf_data,
            conf_augmentation,
            model_name,
            root,
            split,
            transform,
            with_label
        )

        self.idx_to_class = idx_to_class
        self.samples = huggingface_dataset

        assert "label_value_to_idx" in kwargs
        self.label_value_to_idx = kwargs["label_value_to_idx"]

        self.label_image_mode: Literal['RGB', 'L', 'P'] = str(conf_data.label_image_mode).upper() \
            if conf_data.label_image_mode is not None else 'L'

        self.image_feature_name = conf_data.metadata.features.image
        self.label_feature_name = conf_data.metadata.features.label

    @property
    def num_classes(self):
        return len(self.idx_to_class)

    @property
    def class_map(self):
        return self.idx_to_class

    def __len__(self):
        return self.samples.num_rows

    def __getitem__(self, index):

        img_name = f"{index:06d}"
        img: Image.Image = self.samples[index][self.image_feature_name]
        label: Image.Image = self.samples[index][self.label_feature_name] if self.label_feature_name in self.samples[index] else None

        label_array = np.array(label.convert(self.label_image_mode))
        label_array = label_array[..., np.newaxis] if label_array.ndim == 2 else label_array
        # if self.conf_augmentation.reduce_zero_label:
        #     label = reduce_label(np.array(label))

        mask = np.zeros((label.size[1], label.size[0]), dtype=np.uint8)
        for label_value in self.label_value_to_idx:
            class_mask = (label_array == np.array(label_value)).all(axis=-1)
            mask[class_mask] = self.label_value_to_idx[label_value]
        mask = Image.fromarray(mask, mode='L')  # single mode array (PIL.Image) compatbile with torchvision transform API

        w, h = img.size

        if label is None:
            out = self.transform(image=img)
<<<<<<< HEAD
            return {'pixel_values': out['image'], 'name': img_name, 'org_img': org_img, 'org_shape': (h, w)}
=======
            return {'pixel_values': out['image'], 'name': img_name, 'org_shape': (h, w)}
>>>>>>> e5fe8b1a

        outputs = {}

        if self.model_name == 'pidnet':
            edge = generate_edge(np.array(label))
            out = self.transform(image=img, mask=mask, edge=edge)
            outputs.update({'pixel_values': out['image'], 'labels': out['mask'], 'edges': out['edge'].float(), 'name': img_name})
        else:
            out = self.transform(image=img, mask=mask)
            outputs.update({'pixel_values': out['image'], 'labels': out['mask'], 'name': img_name})

        outputs.update({'indices': index})
        if self._split in ['train', 'training']:
            return outputs

        assert self._split in ['val', 'valid', 'test']
        # outputs.update({'org_img': org_img, 'org_shape': (h, w)})  # TODO: return org_img with batch_size > 1
        outputs.update({'org_shape': (h, w)})
        return outputs<|MERGE_RESOLUTION|>--- conflicted
+++ resolved
@@ -76,11 +76,7 @@
 
         if label is None:
             out = self.transform(image=img)
-<<<<<<< HEAD
-            return {'pixel_values': out['image'], 'name': img_name, 'org_img': org_img, 'org_shape': (h, w)}
-=======
             return {'pixel_values': out['image'], 'name': img_name, 'org_shape': (h, w)}
->>>>>>> e5fe8b1a
 
         outputs = {}
 
