--- conflicted
+++ resolved
@@ -1,15 +1,4 @@
-<<<<<<< HEAD
-from .csv import ClassificationCSVLogger, DetectionCSVLogger, SegmentationCSVLogger
-from .visualizer import DetectionVisualizer, SegmentationVisualizer
-
-CSV_LOGGER = {
-    'classification': ClassificationCSVLogger,
-    'segmentation': SegmentationCSVLogger,
-    'detection': DetectionCSVLogger
-}
-=======
 from .visualizer import ClassificationVisualizer, DetectionVisualizer, PoseEstimationVisualizer, SegmentationVisualizer
->>>>>>> e5fe8b1a
 
 VISUALIZER = {
     'classification': ClassificationVisualizer,
