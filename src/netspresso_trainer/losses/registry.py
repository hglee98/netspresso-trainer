from .common import CrossEntropyLoss, SigmoidFocalLoss
from .detection import RetinaNetLoss, YOLOXLoss
<<<<<<< HEAD
=======
from .pose_estimation import RTMCCLoss
>>>>>>> e5fe8b1a
from .segmentation import PIDNetLoss

LOSS_DICT = {
    'cross_entropy': CrossEntropyLoss,
    'pidnet_loss': PIDNetLoss,
    'yolox_loss': YOLOXLoss,
    'retinanet_loss': RetinaNetLoss,
    'focal_loss': SigmoidFocalLoss,
<<<<<<< HEAD
=======
    'rtmcc_loss': RTMCCLoss,
>>>>>>> e5fe8b1a
}

PHASE_LIST = ['train', 'valid', 'test']<|MERGE_RESOLUTION|>--- conflicted
+++ resolved
@@ -1,9 +1,6 @@
 from .common import CrossEntropyLoss, SigmoidFocalLoss
 from .detection import RetinaNetLoss, YOLOXLoss
-<<<<<<< HEAD
-=======
 from .pose_estimation import RTMCCLoss
->>>>>>> e5fe8b1a
 from .segmentation import PIDNetLoss
 
 LOSS_DICT = {
@@ -12,10 +9,7 @@
     'yolox_loss': YOLOXLoss,
     'retinanet_loss': RetinaNetLoss,
     'focal_loss': SigmoidFocalLoss,
-<<<<<<< HEAD
-=======
     'rtmcc_loss': RTMCCLoss,
->>>>>>> e5fe8b1a
 }
 
 PHASE_LIST = ['train', 'valid', 'test']