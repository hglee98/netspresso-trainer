"""
This code is a modified version of https://github.com/roboflow/supervision/blob/a7edf467172df921608f0360112ba70e2259077c/supervision/metrics/detection.py
"""

from __future__ import annotations

from dataclasses import dataclass
from typing import Callable, List, Optional, Tuple

import numpy as np

from ..base import BaseMetric


def box_iou_batch(boxes_true: np.ndarray, boxes_detection: np.ndarray) -> np.ndarray:
    """
    Compute Intersection over Union (IoU) of two sets of bounding boxes -
        `boxes_true` and `boxes_detection`. Both sets
        of boxes are expected to be in `(x_min, y_min, x_max, y_max)` format.

    Args:
        boxes_true (np.ndarray): 2D `np.ndarray` representing ground-truth boxes.
            `shape = (N, 4)` where `N` is number of true objects.
        boxes_detection (np.ndarray): 2D `np.ndarray` representing detection boxes.
            `shape = (M, 4)` where `M` is number of detected objects.

    Returns:
        np.ndarray: Pairwise IoU of boxes from `boxes_true` and `boxes_detection`.
            `shape = (N, M)` where `N` is number of true objects and
            `M` is number of detected objects.
    """

    def box_area(box):
        return (box[2] - box[0]) * (box[3] - box[1])

    area_true = box_area(boxes_true.T)
    area_detection = box_area(boxes_detection.T)

    top_left = np.maximum(boxes_true[:, None, :2], boxes_detection[:, :2])
    bottom_right = np.minimum(boxes_true[:, None, 2:], boxes_detection[:, 2:])

    area_inter = np.prod(np.clip(bottom_right - top_left, a_min=0, a_max=None), 2)
    return area_inter / (area_true[:, None] + area_detection - area_inter)


def match_detection_batch(
    predictions: np.ndarray, targets: np.ndarray, iou_thresholds: np.ndarray
) -> np.ndarray:
    """
    Match predictions with target labels based on IoU levels.

    Args:
        predictions (np.ndarray): Batch prediction. Describes a single image and
            has `shape = (M, 6)` where `M` is the number of detected objects.
            Each row is expected to be in
            `(x_min, y_min, x_max, y_max, class, conf)` format.
        targets (np.ndarray): Batch target labels. Describes a single image and
            has `shape = (N, 5)` where `N` is the number of ground-truth objects.
            Each row is expected to be in
            `(x_min, y_min, x_max, y_max, class)` format.
        iou_thresholds (np.ndarray): Array contains different IoU thresholds.

    Returns:
        np.ndarray: Matched prediction with target labels result.
    """
    num_predictions, num_iou_levels = predictions.shape[0], iou_thresholds.shape[0]
    correct = np.zeros((num_predictions, num_iou_levels), dtype=bool)
    iou = box_iou_batch(targets[:, :4], predictions[:, :4])
    correct_class = targets[:, 4:5] == predictions[:, 4]

    for i, iou_level in enumerate(iou_thresholds):
        matched_indices = np.where((iou >= iou_level) & correct_class)

        if matched_indices[0].shape[0]:
            combined_indices = np.stack(matched_indices, axis=1)
            iou_values = iou[matched_indices][:, None]
            matches = np.hstack([combined_indices, iou_values])

            if matched_indices[0].shape[0] > 1:
                matches = matches[matches[:, 2].argsort()[::-1]]
                matches = matches[np.unique(matches[:, 1], return_index=True)[1]]
                matches = matches[np.unique(matches[:, 0], return_index=True)[1]]

            correct[matches[:, 1].astype(int), i] = True

    return correct


def compute_average_precision(recall: np.ndarray, precision: np.ndarray) -> float:
    """
    Compute the average precision using 101-point interpolation (COCO), given
        the recall and precision curves.

    Args:
        recall (np.ndarray): The recall curve.
        precision (np.ndarray): The precision curve.

    Returns:
        float: Average precision.
    """
    extended_recall = np.concatenate(([0.0], recall, [1.0]))
    extended_precision = np.concatenate(([1.0], precision, [0.0]))
    max_accumulated_precision = np.flip(
        np.maximum.accumulate(np.flip(extended_precision))
    )
    interpolated_recall_levels = np.linspace(0, 1, 101)
    interpolated_precision = np.interp(
        interpolated_recall_levels, extended_recall, max_accumulated_precision
    )
    average_precision = np.trapz(interpolated_precision, interpolated_recall_levels)
    return average_precision


def average_precisions_per_class(
    matches: np.ndarray,
    prediction_confidence: np.ndarray,
    prediction_class_ids: np.ndarray,
    true_class_ids: np.ndarray,
    eps: float = 1e-16,
) -> np.ndarray:
    """
    Compute the average precision, given the recall and precision curves.
    Source: https://github.com/rafaelpadilla/Object-Detection-Metrics.

    Args:
        matches (np.ndarray): True positives.
        prediction_confidence (np.ndarray): Objectness value from 0-1.
        prediction_class_ids (np.ndarray): Predicted object classes.
        true_class_ids (np.ndarray): True object classes.
        eps (float, optional): Small value to prevent division by zero.

    Returns:
        np.ndarray: Average precision for different IoU levels.
    """
    sorted_indices = np.argsort(-prediction_confidence)
    matches = matches[sorted_indices]
    prediction_class_ids = prediction_class_ids[sorted_indices]

    unique_classes, class_counts = np.unique(true_class_ids, return_counts=True)
    num_classes = unique_classes.shape[0]

    average_precisions = np.zeros((num_classes, matches.shape[1]))

    for class_idx, class_id in enumerate(unique_classes):
        is_class = prediction_class_ids == class_id
        total_true = class_counts[class_idx]
        total_prediction = is_class.sum()

        if total_prediction == 0 or total_true == 0:
            continue

        false_positives = (1 - matches[is_class]).cumsum(0)
        true_positives = matches[is_class].cumsum(0)
        recall = true_positives / (total_true + eps)
        precision = true_positives / (true_positives + false_positives)

        for iou_level_idx in range(matches.shape[1]):
            average_precisions[
                class_idx, iou_level_idx
            ] = compute_average_precision(
                recall[:, iou_level_idx], precision[:, iou_level_idx]
            )

    return average_precisions


class DetectionMetric(BaseMetric):
<<<<<<< HEAD
    metric_names: List[str] = ['map50', 'map75', 'map50_95']
    primary_metric: str = 'map50'
=======
    SUPPORT_METRICS: List[str] = ['map50', 'map75', 'map50_95']
>>>>>>> e5fe8b1a

    def __init__(self, **kwargs):
        # TODO: Select metrics by user
        metric_names: List[str] = ['map50', 'map75', 'map50_95']
        primary_metric: str = 'map50'
        assert set(metric_names).issubset(DetectionMetric.SUPPORT_METRICS)
        super().__init__(metric_names=metric_names, primary_metric=primary_metric)

    def calibrate(self, predictions, targets, **kwargs):
        result_dict = {k: 0. for k in self.metric_names}

        iou_thresholds = np.linspace(0.5, 0.95, 10)
        stats = []

        # Gather matching stats for predictions and targets
        for pred, target in zip(predictions, targets):
            predicted_objs_bbox, predicted_objs_class, predicted_objs_confidence = pred['post_boxes'], pred['post_labels'], pred['post_scores']
            true_objs_bbox, true_objs_class = target['boxes'], target['labels']

            true_objs = np.concatenate((true_objs_bbox, true_objs_class[..., np.newaxis]), axis=-1)
            predicted_objs = np.concatenate((predicted_objs_bbox, predicted_objs_class[..., np.newaxis], predicted_objs_confidence[..., np.newaxis]), axis=-1)

            if predicted_objs.shape[0] == 0 and true_objs.shape[0]:
                stats.append(
                    (
                        np.zeros((0, iou_thresholds.size), dtype=bool),
                        *np.zeros((2, 0)),
                        true_objs[:, 4],
                    )
                )

            if true_objs.shape[0]:
                matches = match_detection_batch(predicted_objs, true_objs, iou_thresholds)
                stats.append(
                    (
                        matches,
                        predicted_objs[:, 5],
                        predicted_objs[:, 4],
                        true_objs[:, 4],
                    )
                )

        # Compute average precisions if any matches exist
        if stats:
            concatenated_stats = [np.concatenate(items, 0) for items in zip(*stats)]
            average_precisions = average_precisions_per_class(*concatenated_stats)
            #result_dict['map50'] = average_precisions[:, 0].mean()
            #result_dict['map75'] = average_precisions[:, 5].mean()
            #result_dict['map50_95'] = average_precisions.mean()
            self.metric_meter['map50'].update(average_precisions[:, 0].mean())
            self.metric_meter['map75'].update(average_precisions[:, 5].mean())
            self.metric_meter['map50_95'].update(average_precisions.mean())
        else:
            #result_dict['map50'], result_dict['map75'], result_dict['map50_95'] = 0, 0, 0
            self.metric_meter['map50'].update(0)
            self.metric_meter['map75'].update(0)
            self.metric_meter['map50_95'].update(0)

        return result_dict<|MERGE_RESOLUTION|>--- conflicted
+++ resolved
@@ -165,12 +165,7 @@
 
 
 class DetectionMetric(BaseMetric):
-<<<<<<< HEAD
-    metric_names: List[str] = ['map50', 'map75', 'map50_95']
-    primary_metric: str = 'map50'
-=======
     SUPPORT_METRICS: List[str] = ['map50', 'map75', 'map50_95']
->>>>>>> e5fe8b1a
 
     def __init__(self, **kwargs):
         # TODO: Select metrics by user
