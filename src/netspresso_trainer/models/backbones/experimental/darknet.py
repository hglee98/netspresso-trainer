--- conflicted
+++ resolved
@@ -25,9 +25,6 @@
         stage_params: Optional[List] = None,
         #depthwise=False,
     ) -> None:
-<<<<<<< HEAD
-        super().__init__()
-=======
         # Check task compatibility
         self.task = task.lower()
         assert self.task in SUPPORTING_TASK, f'CSPDarknet is not supported on {self.task} task now.'
@@ -35,13 +32,8 @@
 
         super().__init__()
 
->>>>>>> e5fe8b1a
         out_features=("dark3", "dark4", "dark5")
         assert out_features, "please provide output features of Darknet"
-
-        dep_mul = params.dep_mul
-        wid_mul = params.wid_mul
-        act_type = params.act_type
 
         dep_mul = params.dep_mul
         wid_mul = params.wid_mul
