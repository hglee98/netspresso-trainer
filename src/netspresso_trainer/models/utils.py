from pathlib import Path
from typing import Any, List, Optional, TypedDict, Union

import omegaconf
import torch
import torch.nn as nn
from loguru import logger
from torch import Tensor
from torch.fx.proxy import Proxy

from ..utils.checkpoint import load_checkpoint
<<<<<<< HEAD
=======

logger = logging.getLogger(__name__)
>>>>>>> 40aef70e

FXTensorType = Union[Tensor, Proxy]
FXTensorListType = Union[List[Tensor], List[Proxy]]

MODEL_CHECKPOINT_URL_DICT = {
    'resnet50': "https://netspresso-trainer-public.s3.ap-northeast-2.amazonaws.com/checkpoint/resnet/resnet50.safetensors",
    'mobilenet_v3_small': "https://netspresso-trainer-public.s3.ap-northeast-2.amazonaws.com/checkpoint/mobilenetv3/mobilenet_v3_small.safetensors",
    'segformer': "https://netspresso-trainer-public.s3.ap-northeast-2.amazonaws.com/checkpoint/segformer/segformer.safetensors",
    'mobilevit_s': "https://netspresso-trainer-public.s3.ap-northeast-2.amazonaws.com/checkpoint/mobilevit/mobilevit_s.safetensors",
    'vit_tiny': "https://netspresso-trainer-public.s3.ap-northeast-2.amazonaws.com/checkpoint/vit/vit-tiny.safetensors",
    'efficientformer_l1': "https://netspresso-trainer-public.s3.ap-northeast-2.amazonaws.com/checkpoint/efficientformer/efficientformer_l1_1000d.safetensors",
    'mixnet_s': "https://netspresso-trainer-public.s3.ap-northeast-2.amazonaws.com/checkpoint/mixnet/mixnet_s.safetensors",
    'mixnet_m': "https://netspresso-trainer-public.s3.ap-northeast-2.amazonaws.com/checkpoint/mixnet/mixnet_m.safetensors",
    'mixnet_l': "https://netspresso-trainer-public.s3.ap-northeast-2.amazonaws.com/checkpoint/mixnet/mixnet_l.safetensors",
    'pidnet_s': "https://netspresso-trainer-public.s3.ap-northeast-2.amazonaws.com/checkpoint/pidnet/pidnet_s.safetensors",
    'yolox_s': "https://netspresso-trainer-public.s3.ap-northeast-2.amazonaws.com/checkpoint/cspdarknet/yolox_s.safetensors",
}


class BackboneOutput(TypedDict):
    intermediate_features: Optional[FXTensorListType]
    last_feature: Optional[FXTensorType]


class ModelOutput(TypedDict):
    pred: FXTensorType


class AnchorBasedDetectionModelOutput(ModelOutput):
    anchors: FXTensorType
    cls_logits: FXTensorType
    bbox_regression: FXTensorType


class DetectionModelOutput(ModelOutput):
    boxes: Any
    proposals: Any
    anchors: Any
    objectness: Any
    pred_bbox_detlas: Any
    class_logits: Any
    box_regression: Any
    labels: Any
    regression_targets: Any
    post_boxes: Any
    post_scores: Any
    post_labels: Any


class PIDNetModelOutput(ModelOutput):
    extra_p: Optional[FXTensorType]
    extra_d: Optional[FXTensorType]


def download_model_checkpoint(model_checkpoint: Union[str, Path], model_name: str) -> Path:
    checkpoint_url = MODEL_CHECKPOINT_URL_DICT[model_name]
    model_checkpoint = Path(model_checkpoint)
    model_checkpoint.parent.mkdir(parents=True, exist_ok=True)
    # Safer switch: only extension, user can use the custom name for checkpoint file
    model_checkpoint = model_checkpoint.with_suffix(Path(checkpoint_url).suffix)
    if not model_checkpoint.exists():
        torch.hub.download_url_to_file(checkpoint_url, model_checkpoint)

    return model_checkpoint


def load_from_checkpoint(
    model: nn.Module,
    model_checkpoint: Optional[Union[str, Path]]
) -> nn.Module:
    if model_checkpoint is not None:
        if not Path(model_checkpoint).exists():
            model_name = Path(model_checkpoint).stem
            assert model_name in MODEL_CHECKPOINT_URL_DICT, \
                f"model_name {model_name} in path {model_checkpoint} is not valid name!"
            model_checkpoint = download_model_checkpoint(model_checkpoint, model_name)

        model_state_dict = load_checkpoint(model_checkpoint)
        missing_keys, unexpected_keys = model.load_state_dict(model_state_dict, strict=False)

        if len(missing_keys) != 0:
            logger.warning(f"Missing key(s) in state_dict: {missing_keys}")
        if len(unexpected_keys) != 0:
            logger.warning(f"Unexpected key(s) in state_dict: {unexpected_keys}")

    return model


def is_single_task_model(conf_model: omegaconf.DictConfig):
    conf_model_architecture_full = conf_model.architecture.full
    if conf_model_architecture_full is None:
        return False
    if conf_model_architecture_full.name is None:
        return False
    return True<|MERGE_RESOLUTION|>--- conflicted
+++ resolved
@@ -9,11 +9,7 @@
 from torch.fx.proxy import Proxy
 
 from ..utils.checkpoint import load_checkpoint
-<<<<<<< HEAD
-=======
 
-logger = logging.getLogger(__name__)
->>>>>>> 40aef70e
 
 FXTensorType = Union[Tensor, Proxy]
 FXTensorListType = Union[List[Tensor], List[Proxy]]
