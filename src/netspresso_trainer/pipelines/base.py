--- conflicted
+++ resolved
@@ -1,48 +1,9 @@
-<<<<<<< HEAD
-import copy
-import json
-import os
-from abc import ABC, abstractmethod
-from ctypes import c_int
-from dataclasses import asdict
-from multiprocessing import Value
-from pathlib import Path
-from statistics import mean
-from typing import Dict, Literal, final
-=======
 from abc import ABC, abstractmethod
 from typing import Dict, List, Literal, Optional
->>>>>>> e5fe8b1a
 
 import torch
 import torch.distributed as dist
 import torch.nn as nn
-<<<<<<< HEAD
-from loguru import logger
-from tqdm import tqdm
-
-from ..loggers import START_EPOCH_ZERO_OR_ONE, build_logger
-from ..losses import build_losses
-from ..metrics import build_metrics
-from ..optimizers import build_optimizer
-from ..postprocessors import build_postprocessor
-from ..schedulers import build_scheduler
-from ..utils.checkpoint import load_checkpoint, save_checkpoint
-from ..utils.fx import save_graphmodule
-from ..utils.logger import yaml_for_logging
-from ..utils.model_ema import build_ema
-from ..utils.onnx import save_onnx
-from ..utils.record import Timer, TrainingSummary
-from ..utils.stats import get_params_and_macs
-
-NUM_SAMPLES = 16
-
-
-class BasePipeline(ABC):
-    def __init__(self, conf, task, model_name, model, devices,
-                 train_dataloader, eval_dataloader, class_map, logging_dir,
-                 is_graphmodule_training=False, profile=False):
-=======
 from omegaconf import DictConfig
 
 from ..loggers.base import TrainingLogger
@@ -61,7 +22,6 @@
         logger: Optional[TrainingLogger],
         timer: Timer,
     ):
->>>>>>> e5fe8b1a
         super(BasePipeline, self).__init__()
         self.conf = conf
         self.task = task
@@ -69,327 +29,6 @@
         self.model_name = model_name
         self.save_dtype = next(model.parameters()).dtype
         self.model = model.float()
-<<<<<<< HEAD
-        self.devices = devices
-        self.train_dataloader = train_dataloader
-        self.eval_dataloader = eval_dataloader
-        self.train_step_per_epoch = len(train_dataloader)
-        self.training_history: Dict[int, Dict[
-            Literal['train_losses', 'valid_losses', 'train_metrics', 'valid_metrics'], Dict[str, float]
-        ]] = {}
-
-        self.timer = Timer()
-
-        self.loss_factory = None
-        self.metric_factory = None
-        self.optimizer = None
-        self.start_epoch_at_one = bool(START_EPOCH_ZERO_OR_ONE)
-        self.start_epoch = int(self.start_epoch_at_one)
-
-        self.ignore_index = None
-        self.num_classes = None
-
-        self.profile = profile  # TODO: provide torch_tb_profiler for training
-        self.is_graphmodule_training = is_graphmodule_training
-        self.save_optimizer_state = self.conf.logging.save_optimizer_state
-
-        self.single_gpu_or_rank_zero = (not self.conf.distributed) or (self.conf.distributed and dist.get_rank() == 0)
-
-        if self.single_gpu_or_rank_zero:
-            self.train_logger = build_logger(
-                self.conf, self.task, self.model_name,
-                step_per_epoch=self.train_step_per_epoch,
-                class_map=class_map,
-                num_sample_images=NUM_SAMPLES,
-                result_dir=logging_dir,
-            )
-
-        # Set current epoch counter and end epoch in dataloader.dataset to use in dataset.transforms
-        self.cur_epoch = Value(c_int, self.start_epoch)
-        self.train_dataloader.dataset.cur_epoch = self.cur_epoch
-        self.train_dataloader.dataset.end_epoch = self.conf.training.epochs - 1 + self.start_epoch_at_one
-
-        # Set model EMA
-        self.model_ema = None
-        if self.conf.training.ema:
-            self.model_ema = build_ema(model=self.model.module if hasattr(self.model, 'module') else self.model, conf=conf)
-
-    @final
-    def _is_ready(self):
-        assert self.model is not None, "`self.model` is not defined!"
-        assert self.optimizer is not None, "`self.optimizer` is not defined!"
-        """Append here if you need more assertion checks!"""
-        assert self.conf.logging.save_checkpoint_epoch % self.conf.logging.validation_epoch == 0, \
-            "`save_checkpoint_epoch` should be the multiplier of `validation_epoch`."
-        return True
-
-    def set_train(self):
-
-        assert self.model is not None
-        self.optimizer = build_optimizer(self.model,
-                                         optimizer_conf=self.conf.training.optimizer)
-        self.scheduler, _ = build_scheduler(self.optimizer, self.conf.training)
-        self.loss_factory = build_losses(self.conf.model, ignore_index=self.ignore_index)
-        self.metric_factory = build_metrics(self.task, self.conf.model, ignore_index=self.ignore_index, num_classes=self.num_classes)
-        self.postprocessor = build_postprocessor(self.task, self.conf.model)
-        resume_optimizer_checkpoint = self.conf.model.checkpoint.optimizer_path
-        if resume_optimizer_checkpoint is not None:
-            resume_optimizer_checkpoint = Path(resume_optimizer_checkpoint)
-            if not resume_optimizer_checkpoint.exists():
-                logger.warning(f"Traning summary checkpoint path {str(resume_optimizer_checkpoint)} is not found!"
-                               f"Skip loading the previous history and trainer will be started from the beginning")
-                return
-
-            optimizer_dict = torch.load(resume_optimizer_checkpoint, map_location='cpu')
-            optimizer_state_dict = optimizer_dict['optimizer']
-            start_epoch = optimizer_dict['last_epoch'] + 1  # Start from the next to the end of last training
-            start_epoch_at_one = optimizer_dict['start_epoch_at_one']
-
-            self.optimizer.load_state_dict(optimizer_state_dict)
-            self.scheduler.step(epoch=start_epoch)
-
-            self.start_epoch_at_one = start_epoch_at_one
-            self.start_epoch = start_epoch
-            logger.info(f"Resume training from {str(resume_optimizer_checkpoint)}. Start training at epoch: {self.start_epoch}")
-
-    def epoch_with_valid_logging(self, epoch: int):
-        validation_freq = self.conf.logging.validation_epoch
-        last_epoch = epoch == (self.conf.training.epochs + self.start_epoch_at_one - 1)
-        return (epoch % validation_freq == self.start_epoch_at_one % validation_freq) or last_epoch
-
-    def epoch_with_checkpoint_saving(self, epoch: int):
-        checkpoint_freq = self.conf.logging.save_checkpoint_epoch
-        last_epoch = epoch == (self.conf.training.epochs + self.start_epoch_at_one - 1)
-        return (epoch % checkpoint_freq == self.start_epoch_at_one % checkpoint_freq) or last_epoch
-
-    @abstractmethod
-    def train_step(self, batch):
-        raise NotImplementedError
-
-    @abstractmethod
-    def valid_step(self, eval_model, batch):
-        raise NotImplementedError
-
-    @abstractmethod
-    def test_step(self, batch):
-        raise NotImplementedError
-
-    @abstractmethod
-    def get_metric_with_all_outputs(self, outputs, phase: Literal['train', 'valid']):
-        raise NotImplementedError
-
-    @property
-    def learning_rate(self):
-        return mean([param_group['lr'] for param_group in self.optimizer.param_groups])
-
-    @property
-    def train_loss(self):
-        return self.loss_factory.result('train').get('total').avg
-
-    @property
-    def valid_loss(self):
-        return self.loss_factory.result('valid').get('total').avg
-
-    @property
-    def sample_input(self):
-        return torch.randn((1, 3, self.conf.augmentation.img_size, self.conf.augmentation.img_size))
-
-    def train(self):
-        if self.single_gpu_or_rank_zero:
-            logger.debug(f"Training configuration:\n{yaml_for_logging(self.conf)}")
-            logger.info("-" * 40)
-
-        self.timer.start_record(name='train_all')
-        self._is_ready()
-
-        num_epoch = -1
-        try:
-            for num_epoch in range(self.start_epoch, self.conf.training.epochs + self.start_epoch_at_one):
-                self.timer.start_record(name=f'train_epoch_{num_epoch}')
-                self.loss_factory.reset_values()
-                self.metric_factory.reset_values()
-                self.cur_epoch.value = num_epoch
-
-                self.train_one_epoch(epoch=num_epoch)
-
-                with_valid_logging = self.epoch_with_valid_logging(num_epoch)
-                with_checkpoint_saving = self.epoch_with_checkpoint_saving(num_epoch)
-                # FIXME: multi-gpu sample counting & validation
-                valid_samples = self.validate() if with_valid_logging else None
-
-                self.timer.end_record(name=f'train_epoch_{num_epoch}')
-                time_for_epoch = self.timer.get(name=f'train_epoch_{num_epoch}', as_pop=False)
-
-                if self.single_gpu_or_rank_zero:
-                    self.log_end_epoch(epoch=num_epoch,
-                                       time_for_epoch=time_for_epoch,
-                                       valid_samples=valid_samples,
-                                       valid_logging=with_valid_logging)
-                    if with_checkpoint_saving:
-                        assert with_valid_logging
-                        self.save_checkpoint(epoch=num_epoch)
-                        self.save_summary()
-                    logger.info("-" * 40)
-
-                self.scheduler.step()  # call after reporting the current `learning_rate`
-
-            self.timer.end_record(name='train_all')
-            total_train_time = self.timer.get(name='train_all', as_pop=False)
-            logger.info(f"Total time: {total_train_time:.2f} s")
-
-            if self.single_gpu_or_rank_zero:
-                self.train_logger.log_end_of_traning(final_metrics={'time_for_last_epoch': time_for_epoch})
-                self.save_summary(end_training=True)
-        except KeyboardInterrupt as e:
-            # TODO: add independent procedure for KeyboardInterupt
-            logger.error("Keyboard interrupt detected! Try saving the current checkpoint...")
-            if self.single_gpu_or_rank_zero:
-                self.save_checkpoint(epoch=num_epoch)
-                self.save_summary()
-            raise e
-        except Exception as e:
-            logger.error(str(e))
-            raise e
-
-    def train_one_epoch(self, epoch):
-        outputs = []
-        for _idx, batch in enumerate(tqdm(self.train_dataloader, leave=False)):
-            out = self.train_step(batch)
-            if self.model_ema:
-                self.model_ema.update(model=self.model.module if hasattr(self.model, 'module') else self.model)
-            outputs.append(out)
-        self.get_metric_with_all_outputs(outputs, phase='train')
-
-    @torch.no_grad()
-    def validate(self, num_samples=NUM_SAMPLES):
-        num_returning_samples = 0
-        returning_samples = []
-        outputs = []
-        eval_model = self.model_ema.ema_model if self.model_ema else self.model
-        for _idx, batch in enumerate(tqdm(self.eval_dataloader, leave=False)):
-            out = self.valid_step(eval_model, batch)
-            if out is not None:
-                outputs.append(out)
-                if num_returning_samples < num_samples:
-                    returning_samples.append(out)
-                    num_returning_samples += len(out['pred'])
-        self.get_metric_with_all_outputs(outputs, phase='valid')
-        return returning_samples
-
-    @torch.no_grad()
-    def inference(self, test_dataset):
-        returning_samples = []
-        for _idx, batch in enumerate(tqdm(test_dataset, leave=False)):
-            out = self.test_step(batch)
-            returning_samples.append(out)
-        return returning_samples
-
-    def log_end_epoch(self, epoch, time_for_epoch, valid_samples=None, valid_logging=False):
-        train_losses = self.loss_factory.result('train')
-        train_metrics = self.metric_factory.result('train')
-
-        valid_losses = self.loss_factory.result('valid') if valid_logging else None
-        valid_metrics = self.metric_factory.result('valid') if valid_logging else None
-
-        self.train_logger.update_epoch(epoch)
-        self.train_logger.log(
-            train_losses=train_losses,
-            train_metrics=train_metrics,
-            valid_losses=valid_losses,
-            valid_metrics=valid_metrics,
-            train_images=None,
-            valid_images=valid_samples,
-            learning_rate=self.learning_rate,
-            elapsed_time=time_for_epoch
-        )
-
-        summary_record = {'train_losses': train_losses, 'train_metrics': train_metrics}
-        if valid_logging:
-            summary_record.update({'valid_losses': valid_losses, 'valid_metrics': valid_metrics})
-        self.training_history.update({epoch: summary_record})
-
-    def save_checkpoint(self, epoch: int):
-
-        # Check whether the valid loss is minimum at this epoch
-        valid_losses = {epoch: record['valid_losses'].get('total') for epoch, record in self.training_history.items()
-                        if 'valid_losses' in record}
-        best_epoch = min(valid_losses, key=valid_losses.get)
-        save_best_model = best_epoch == epoch
-
-        if self.model_ema:
-            model = self.model_ema.ema_model
-        else:
-            model = self.model.module if hasattr(self.model, 'module') else self.model
-        if self.save_dtype == torch.float16:
-            model = copy.deepcopy(model).type(self.save_dtype)
-        logging_dir = self.train_logger.result_dir
-        model_path = Path(logging_dir) / f"{self.task}_{self.model_name}_epoch_{epoch}.ext"
-        best_model_path = Path(logging_dir) / f"{self.task}_{self.model_name}_best.ext"
-        optimizer_path = Path(logging_dir) / f"{self.task}_{self.model_name}_epoch_{epoch}_optimzer.pth"
-
-        if self.save_optimizer_state:
-            optimizer = self.optimizer.module if hasattr(self.optimizer, 'module') else self.optimizer
-            save_dict = {'optimizer': optimizer.state_dict(), 'start_epoch_at_one': self.start_epoch_at_one, 'last_epoch': epoch}
-            torch.save(save_dict, optimizer_path)
-            logger.debug(f"Optimizer state saved at {str(optimizer_path)}")
-
-        if self.is_graphmodule_training:
-            # Just save graphmodule checkpoint
-            torch.save(model, model_path.with_suffix(".pt"))
-            logger.debug(f"PyTorch FX model saved at {str(model_path.with_suffix('.pt'))}")
-            if save_best_model:
-                save_onnx(model, best_model_path.with_suffix(".onnx"), sample_input=self.sample_input.type(self.save_dtype))
-                logger.info(f"ONNX model converting and saved at {str(best_model_path.with_suffix('.onnx'))}")
-                torch.save(model, best_model_path.with_suffix(".pt"))
-                logger.info(f"Best model saved at {str(best_model_path.with_suffix('.pt'))}")
-            return
-        pytorch_model_state_dict_path = model_path.with_suffix(".safetensors")
-        save_checkpoint(model.state_dict(), pytorch_model_state_dict_path)
-        logger.debug(f"PyTorch model saved at {str(pytorch_model_state_dict_path)}")
-        if save_best_model:
-            pytorch_best_model_state_dict_path = best_model_path.with_suffix(".safetensors")
-            save_checkpoint(model.state_dict(), pytorch_best_model_state_dict_path)
-            logger.info(f"Best model saved at {str(pytorch_best_model_state_dict_path)}")
-
-            try:
-                save_onnx(model, best_model_path.with_suffix(".onnx"), sample_input=self.sample_input.type(self.save_dtype))
-                logger.info(f"ONNX model converting and saved at {str(best_model_path.with_suffix('.onnx'))}")
-
-                save_graphmodule(model, (model_path.parent / f"{best_model_path.stem}_fx").with_suffix(".pt"))
-                logger.info(f"PyTorch FX model tracing and saved at {str(best_model_path.with_suffix('.pt'))}")
-            except Exception as e:
-                logger.error(e)
-                pass
-
-    def save_summary(self, end_training=False):
-        training_summary = TrainingSummary(
-            total_epoch=self.conf.training.epochs,
-            start_epoch_at_one=self.start_epoch_at_one,
-            train_losses={epoch: record['train_losses'].get('total') for epoch, record in self.training_history.items()},
-            valid_losses={epoch: record['valid_losses'].get('total') for epoch, record in self.training_history.items()
-                          if 'valid_losses' in record},
-            train_metrics={epoch: record['train_metrics'] for epoch, record in self.training_history.items()},
-            valid_metrics={epoch: record['valid_metrics'] for epoch, record in self.training_history.items()
-                           if 'valid_metrics' in record},
-            metrics_list=self.metric_factory.metric_names,
-            primary_metric=self.metric_factory.primary_metric,
-        )
-        if end_training:
-            total_train_time = self.timer.get(name='train_all', as_pop=True)
-            macs, params = get_params_and_macs(self.model, self.sample_input.float())
-            logger.info(f"[Model stats] Params: {(params/1e6):.2f}M | MACs: {(macs/1e9):.2f}G")
-            training_summary.total_train_time = total_train_time
-            training_summary.macs = macs
-            training_summary.params = params
-            training_summary.success = True
-
-        logging_dir = self.train_logger.result_dir
-        summary_path = Path(logging_dir) / "training_summary.json"
-
-        with open(summary_path, 'w') as f:
-            json.dump(asdict(training_summary), f, indent=4)
-        logger.info(f"Model training summary saved at {str(summary_path)}")
-=======
         self.logger = logger
         self.timer = timer
 
@@ -416,7 +55,6 @@
             learning_rate=learning_rate,
             elapsed_time=elapsed_time
         )
->>>>>>> e5fe8b1a
 
     @abstractmethod
     def save_summary(self):
