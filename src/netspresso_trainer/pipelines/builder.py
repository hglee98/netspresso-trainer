--- conflicted
+++ resolved
@@ -10,18 +10,6 @@
 from omegaconf import DictConfig
 from torch.utils.data import DataLoader
 
-<<<<<<< HEAD
-def build_pipeline(conf, task, model_name, model, devices,
-                   train_dataloader, eval_dataloader, class_map, logging_dir,
-                   is_graphmodule_training, profile=False):
-    assert task in SUPPORTING_TASK_LIST, f"No such task! (task: {task})"
-
-    task_pipeline = TASK_PIPELINE[task]
-
-    trainer = task_pipeline(conf, task, model_name, model, devices,
-                            train_dataloader, eval_dataloader, class_map, logging_dir,
-                            is_graphmodule_training=is_graphmodule_training, profile=profile)
-=======
 from ..loggers import build_logger
 from ..losses import build_losses
 from ..metrics import build_metrics
@@ -188,6 +176,5 @@
 
     else:
         raise ValueError("``pipeline_type`` must be one of ['train', 'evaluation', 'inference'].")
->>>>>>> e5fe8b1a
 
     return pipeline