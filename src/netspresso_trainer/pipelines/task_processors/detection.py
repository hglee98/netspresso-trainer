--- conflicted
+++ resolved
@@ -26,7 +26,7 @@
         super(DetectionProcessor, self).__init__(conf, postprocessor, devices, **kwargs)
         self.num_classes = kwargs['num_classes']
 
-    def train_step(self, train_model, batch, optimizer, loss_factory, metric_factory, model_max_norm: Optional[float]=None):
+    def train_step(self, train_model, batch, optimizer, loss_factory, metric_factory):
         train_model.train()
         images, labels, bboxes = batch['pixel_values'], batch['label'], batch['bbox']
         images = images.to(self.devices)
@@ -49,17 +49,10 @@
             loss_factory.calc(out, targets, phase='train')
 
         loss_factory.backward(self.grad_scaler)
-<<<<<<< HEAD
-        if model_max_norm:
-            # Unscales the gradients of optimizer's assigned parameters in-place
-            self.grad_scaler.unscale_(optimizer)
-            torch.nn.utils.clip_grad_norm_(train_model.parameters(), model_max_norm)
-=======
         if self.max_norm:
             # Unscales the gradients of optimizer's assigned parameters in-place
             self.grad_scaler.unscale_(optimizer)
             torch.nn.utils.clip_grad_norm_(train_model.parameters(), self.max_norm)
->>>>>>> 6844312d
         # optimizer's gradients are already unscaled, so scaler.step doesn't unscale them,
         self.grad_scaler.step(optimizer)
         self.grad_scaler.update()
