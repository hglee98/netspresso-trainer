# Copyright (C) 2024 Nota Inc. All Rights Reserved.
#
# Licensed under the Apache License, Version 2.0 (the "License");
# you may not use this file except in compliance with the License.
# You may obtain a copy of the License at
#
#     http://www.apache.org/licenses/LICENSE-2.0
#
# Unless required by applicable law or agreed to in writing, software
# distributed under the License is distributed on an "AS IS" BASIS,
# WITHOUT WARRANTIES OR CONDITIONS OF ANY KIND, either express or implied.
# See the License for the specific language governing permissions and
# limitations under the License.
#
# ----------------------------------------------------------------------------

from functools import partial

import torch
import torch.nn.functional as F
import torchvision
from torchvision.models.detection._utils import BoxCoder, _topk_min
from torchvision.ops import boxes as box_ops

from ..models.utils import ModelOutput


def rtdetr_decode(pred, original_shape, num_top_queries=300, score_thresh=0.0):
    pred = pred['pred']
    boxes, logits = pred[..., :4], pred[..., 4:]

    num_classes = logits.shape[-1]

    boxes = torchvision.ops.box_convert(boxes, in_fmt='cxcywh', out_fmt='xyxy')

    h, w = original_shape[1], original_shape[2]
    boxes[..., ::2] *= w
    boxes[..., 1::2] *= h

    scores = torch.sigmoid(logits)
    scores, index = torch.topk(scores.flatten(1), num_top_queries, axis=-1)
    labels = index % num_classes
    index = index // num_classes
    boxes = boxes.gather(dim=1, index=index.unsqueeze(-1).repeat(1, 1, boxes.shape[-1]))

    # x1, y1, x2, y2, obj_conf, pred_score, pred_label
    detections = []
    for box, score, label in zip(boxes, scores, labels):
        keep = score > score_thresh
        # TODO: Dummy obj_conf should be removed
        detections.append(torch.cat([box[keep], torch.ones_like(score[keep].unsqueeze(-1)), score[keep].unsqueeze(-1), label[keep].unsqueeze(-1)], dim=-1))

    return detections


def anchor_decoupled_head_decode(pred, original_shape, topk_candidates=1000, score_thresh=0.05):
    box_coder = BoxCoder(weights=(1.0, 1.0, 1.0, 1.0))

    class_logits = pred["cls_logits"]
    box_regression = pred["bbox_regression"]
    anchors = pred["anchors"]

    detections = []

    for index in range(len(box_regression[0])):
        box_regression_per_image = [br[index] for br in box_regression]
        logits_per_image = [cl[index] for cl in class_logits]
        anchors_per_image = anchors.split([b.shape[0] for b in box_regression_per_image])

        image_boxes = []
        image_scores = []
        image_labels = []

        for box_regression_per_level, logits_per_level, anchors_per_level in zip(
            box_regression_per_image, logits_per_image, anchors_per_image
        ):
            num_classes = logits_per_level.shape[-1]

            # remove low scoring boxes
            scores_per_level = torch.sigmoid(logits_per_level).flatten()
            keep_idxs = scores_per_level > score_thresh
            scores_per_level = scores_per_level[keep_idxs]
            topk_idxs = torch.where(keep_idxs)[0]

            # keep only topk scoring predictions
            num_topk = _topk_min(topk_idxs, topk_candidates, 0)
            scores_per_level, idxs = scores_per_level.topk(num_topk)
            topk_idxs = topk_idxs[idxs]

            anchor_idxs = torch.div(topk_idxs, num_classes, rounding_mode="floor")
            labels_per_level = topk_idxs % num_classes

            boxes_per_level = box_coder.decode_single(
                box_regression_per_level[anchor_idxs], anchors_per_level[anchor_idxs]
            )
            boxes_per_level = box_ops.clip_boxes_to_image(boxes_per_level, original_shape[1:])

            image_boxes.append(boxes_per_level)
            image_scores.append(scores_per_level)
            image_labels.append(labels_per_level)

        image_boxes = torch.cat(image_boxes, dim=0)
        image_scores = torch.cat(image_scores, dim=0)
        image_labels = torch.cat(image_labels, dim=0).to(image_scores.dtype)
        tmp_obj = torch.ones(image_labels.shape, dtype=image_labels.dtype, device=image_labels.device).view(-1, 1)

        # x1, y1, x2, y2, dummy, pred_score, pred_label
        detections.append(
            torch.cat([image_boxes, tmp_obj.view(-1, 1), image_scores.view(-1, 1), image_labels.view(-1, 1)], dim=1)
        )

    return detections


def anchor_free_decoupled_head_decode(pred, original_shape, score_thresh=0.7):
    pred = pred['pred']
    dtype = pred[0].type()
    stage_strides= [original_shape[-1] // o.shape[-1] for o in pred]

    hw = [x.shape[-2:] for x in pred]
    # [batch, n_anchors_all, num_classes + 5]
    pred = torch.cat([x.flatten(start_dim=2) for x in pred], dim=2).permute(0, 2, 1)
    pred[..., 4:] = pred[..., 4:].sigmoid()

    grids = []
    strides = []
    for (hsize, wsize), stride in zip(hw, stage_strides):
        yv, xv = torch.meshgrid(torch.arange(hsize), torch.arange(wsize), indexing='ij')
        grid = torch.stack((xv, yv), 2).view(1, -1, 2)
        grids.append(grid)
        shape = grid.shape[:2]
        strides.append(torch.full((*shape, 1), stride))

    grids = torch.cat(grids, dim=1).type(dtype)
    strides = torch.cat(strides, dim=1).type(dtype)

    pred = torch.cat([
        (pred[..., 0:2] + grids) * strides,
        torch.exp(pred[..., 2:4]) * strides,
        pred[..., 4:]
    ], dim=-1)

    box_corner = pred.new(pred.shape)
    box_corner[:, :, 0] = pred[:, :, 0] - pred[:, :, 2] / 2
    box_corner[:, :, 1] = pred[:, :, 1] - pred[:, :, 3] / 2
    box_corner[:, :, 2] = pred[:, :, 0] + pred[:, :, 2] / 2
    box_corner[:, :, 3] = pred[:, :, 1] + pred[:, :, 3] / 2
    pred[:, :, :4] = box_corner[:, :, :4]

    # Discard boxes with low score
    detections = []
    for p in pred:
        class_conf, class_pred = torch.max(p[:, 5:], 1, keepdim=True)

        conf_mask = (p[:, 4] * class_conf.squeeze() >= score_thresh).squeeze()

        # x1, y1, x2, y2, obj_conf, pred_score, pred_label
        detections.append(
            torch.cat((p[:, :5], class_conf, class_pred.float()), 1)[conf_mask]
        )

    return detections


def anchor_based_head_decode(pred, original_shape, score_thresh=0.7):
    anchors = pred['anchors']
    pred = pred['pred']

    dtype = pred[0].type()
    stage_strides= [original_shape[-1] // o.shape[3] for o in pred]
    preds = []
    for idx, p in enumerate(pred):
        b, num_anchors, hsize, wsize, n_ch = p.shape
        yv, xv = torch.meshgrid(torch.arange(hsize), torch.arange(wsize), indexing="ij")
        grid = torch.stack((xv, yv), 2).view(1, 1, hsize, wsize, 2).repeat(1, num_anchors, 1, 1, 1).type(dtype)

        p = torch.cat([
            (p[..., 0:2] + grid) * stage_strides[idx],
            torch.exp(p[..., 2:4]) * anchors[idx],
            p[..., 4:].sigmoid()
        ], dim=-1).reshape(b, -1, n_ch)
        preds.append(p)
    # [batch, n_anchors_all, num_classes + 5]
    pred = torch.cat(preds, dim=1)



    box_corner = pred.new(pred.shape)
    box_corner[:, :, 0] = pred[:, :, 0] - pred[:, :, 2] / 2
    box_corner[:, :, 1] = pred[:, :, 1] - pred[:, :, 3] / 2
    box_corner[:, :, 2] = pred[:, :, 0] + pred[:, :, 2] / 2
    box_corner[:, :, 3] = pred[:, :, 1] + pred[:, :, 3] / 2
    pred[:, :, :4] = box_corner[:, :, :4]

    # Discard boxes with low score
    detections = []
    for p in pred:
        class_conf, class_pred = torch.max(p[:, 5:], 1, keepdim=True)

        conf_mask = (p[:, 4] * class_conf.squeeze() >= score_thresh).squeeze()

        # x1, y1, x2, y2, obj_conf, pred_score, pred_label
        detections.append(
            torch.cat((p[:, :5], class_conf, class_pred.float()), 1)[conf_mask]
        )

    return detections


def nms(prediction, nms_thresh=0.45, class_agnostic=False):
    output = [torch.zeros(0, 7).to(prediction[0].device) for i in range(len(prediction))]
    for i, image_pred in enumerate(prediction):

        # If none are remaining => process next image
        if not image_pred.size(0):
            continue

        if class_agnostic:
            nms_out_index = torchvision.ops.nms(
                image_pred[:, :4],
                image_pred[:, 4] * image_pred[:, 5],
                nms_thresh,
            )
        else:
            nms_out_index = torchvision.ops.batched_nms(
                image_pred[:, :4],
                image_pred[:, 4] * image_pred[:, 5],
                image_pred[:, 6],
                nms_thresh,
            )

        image_pred = image_pred[nms_out_index]
        output[i] = torch.cat((output[i], image_pred))

    return output


class DetectionPostprocessor:
    def __init__(self, conf_model):
        head_name = conf_model.architecture.head.name
        params = conf_model.postprocessor.params
        if head_name == 'anchor_free_decoupled_head':
            self.decode_outputs = partial(anchor_free_decoupled_head_decode, score_thresh=params.score_thresh)
            self.postprocess = partial(nms, nms_thresh=params.nms_thresh, class_agnostic=params.class_agnostic)
        elif head_name == 'anchor_decoupled_head':
            self.decode_outputs = partial(anchor_decoupled_head_decode, topk_candidates=params.topk_candidates, score_thresh=params.score_thresh)
            self.postprocess = partial(nms, nms_thresh=params.nms_thresh, class_agnostic=params.class_agnostic)
<<<<<<< HEAD
        elif head_name == 'yolo_fastest_head_v2':
            self.decode_outputs = partial(anchor_based_head_decode, score_thresh=params.score_thresh)
            self.postprocess = partial(nms, nms_thresh=params.nms_thresh, class_agnostic=params.class_agnostic)
=======
        elif head_name == 'rtdetr_head':
            self.decode_outputs = partial(rtdetr_decode, num_top_queries=params.num_top_queries, score_thresh=params.score_thresh)
            self.postprocess = None
>>>>>>> 82ee8fee
        else:
            self.decode_outputs = None
            self.postprocess = None

    def __call__(self, outputs: ModelOutput, original_shape):
        pred = outputs

        if self.decode_outputs:
            pred = self.decode_outputs(pred, original_shape)
        if self.postprocess:
            pred = self.postprocess(pred)

        pred = [(torch.cat([p[:, :4], p[:, 4:5] * p[:, 5:6]], dim=-1).detach().cpu().numpy(),
                      p[:, 6].to(torch.int).detach().cpu().numpy())
                      for p in pred]
        return pred<|MERGE_RESOLUTION|>--- conflicted
+++ resolved
@@ -245,15 +245,12 @@
         elif head_name == 'anchor_decoupled_head':
             self.decode_outputs = partial(anchor_decoupled_head_decode, topk_candidates=params.topk_candidates, score_thresh=params.score_thresh)
             self.postprocess = partial(nms, nms_thresh=params.nms_thresh, class_agnostic=params.class_agnostic)
-<<<<<<< HEAD
+        elif head_name == 'rtdetr_head':
+            self.decode_outputs = partial(rtdetr_decode, num_top_queries=params.num_top_queries, score_thresh=params.score_thresh)
+            self.postprocess = None
         elif head_name == 'yolo_fastest_head_v2':
             self.decode_outputs = partial(anchor_based_head_decode, score_thresh=params.score_thresh)
             self.postprocess = partial(nms, nms_thresh=params.nms_thresh, class_agnostic=params.class_agnostic)
-=======
-        elif head_name == 'rtdetr_head':
-            self.decode_outputs = partial(rtdetr_decode, num_top_queries=params.num_top_queries, score_thresh=params.score_thresh)
-            self.postprocess = None
->>>>>>> 82ee8fee
         else:
             self.decode_outputs = None
             self.postprocess = None
