--- conflicted
+++ resolved
@@ -1,51 +1,5 @@
 from netspresso_trainer import train_cli
 
-<<<<<<< HEAD
-def train_with_inline_cfg():
-    from netspresso_trainer import TrainerConfig, train_with_config, export_config_as_yaml  
-    from netspresso_trainer.cfg import ClassificationResNetModelConfig, ClassificationMixNetMediumModelConfig, ExampleBeansDataset
-    
-    """
-    Declare dataset config (Use an example dataset provided from the module)
-    """
-    example_dataset = ExampleBeansDataset
-    example_dataset.metadata.custom_cache_dir = "./data/huggingface"
-    """
-    Declare model config
-    """
-    example_model = ClassificationResNetModelConfig()
-    
-    # ### If you try to train torch.fx model from PyNetsPresso, use this block instead
-    # example_model = ClassificationResNetModelConfig(checkpoint=None)
-    # example_model.checkpoint.fx_model_path = "classification_resnet50_best_fx.pt"
-    # ###
-    
-    
-    """
-    Declare trainer config
-    """
-    cfg = TrainerConfig(
-        task='classification',
-        auto=True,
-        data=example_dataset,
-        model=example_model
-    )
-    
-    """
-    Update major field values considering the spec of training machine
-    """
-    cfg.epochs = 3
-    cfg.logging.csv = True
-    cfg.environment.gpus = "1"
-        
-    logging_dir = train_with_config(
-        # gpus="0",
-        config=cfg,
-        log_level='INFO'
-    )
-    return logging_dir
-=======
->>>>>>> e5fe8b1a
 
 def train_with_inline_yaml():
     from netspresso_trainer import train_with_yaml
@@ -63,19 +17,9 @@
 
 
 if __name__ == '__main__':
-<<<<<<< HEAD
-    # logging_dir = train_cli()
-=======
     logging_dir = train_cli()
->>>>>>> e5fe8b1a
 
     # With inline yaml
     # logging_dir = train_with_inline_yaml()
     
-<<<<<<< HEAD
-    # With inline pythonic config
-    logging_dir = train_with_inline_cfg()
-    
-=======
->>>>>>> e5fe8b1a
     print(f"Training results are saved at: {logging_dir}")